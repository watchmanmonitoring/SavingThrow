#!/usr/bin/python
# Copyright (C) 2015 Shea G Craig
#
# This program is free software: you can redistribute it and/or modify
# it under the terms of the GNU General Public License as published by
# the Free Software Foundation, either version 3 of the License, or
# (at your option) any later version.
#
# This program is distributed in the hope that it will be useful,
# but WITHOUT ANY WARRANTY; without even the implied warranty of
# MERCHANTABILITY or FITNESS FOR A PARTICULAR PURPOSE.  See the
# GNU General Public License for more details.
#
# You should have received a copy of the GNU General Public License
# along with this program.  If not, see <http://www.gnu.org/licenses/>.

"""
SavingThrow

Identify or remove files known to be involved in Adware infection,
based on curated lists of associated files.

usage: SavingThrow.py [-h] [-v] [-s | -r | -q]
                      [jamf-arguments [jamf-arguments ...]]

Modular Adware Extension Attribute and Removal Script. Call with no
arguments to run as an extension attribute, or with --remove or
--quarantine to operate as a cleanup tool.

optional arguments:
  -h, --help        show this help message and exit
  -v, --verbose     Print to stdout as well as syslog.
  -s, --stdout      Print standard report.
  -r, --remove      Remove offending files.
  -q, --quarantine  Move offending files to quarantine location.

Roll to save against paralyzation, lest the Gelatinous Cube anesthetizes,
and ultimately, digests you.
"""


# Import ALL the modules!
import argparse
import glob
import os
import re
import shutil
import subprocess
import sys
import syslog
import time
import urllib2
from xml.etree import ElementTree
import zipfile
# zipfile needs zlib available to compress archives.
import zlib  # pylint: disable=unused-import


<<<<<<< HEAD
__version__ = "1.0.4"


# Add any URLs to nefarious file lists
# format like this
#
#NEFARIOUS_FILE_SOURCES = ["https://blah.com/tacos.adf", "https://blah.com/more-tacos.adf"]
#
NEFARIOUS_FILE_SOURCES = []
=======
__version__ = "0.1.0"


# Add any URL's to nefarious file lists here:
NEFARIOUS_FILE_SOURCES = ["https://raw.githubusercontent.com/SavingThrows/AdwareDefinitionFiles/testing/Crossrider.adf"]
>>>>>>> aac1f070

# Include Apple's identified Adware files by default.
# https://support.apple.com/en-us/ht203987
HT203987_URL = "https://raw.githubusercontent.com/SavingThrows/AdwareDefinitionFiles/testing/Apple-HT203987.adf"  # pylint: disable=line-too-long
NEFARIOUS_FILE_SOURCES.append(HT203987_URL)

CACHE = "/Library/Application Support/SavingThrow"


class Logger(object):
    """Simple logging class with shared verbosity state."""

    verbose = False

    @classmethod
    def enable_verbose(cls):
        """Set all Loggers to verbose."""
        cls.verbose = True

    def log(self, message, log_level=syslog.LOG_ALERT):
        """Log to the syslog, and if verbose, also to stdout."""
        syslog.syslog(log_level, message)
        if self.verbose:
            print message

    @classmethod
    def vlog(cls, message, log_level=syslog.LOG_ALERT):
        """Log to the syslog and to stdout."""
        syslog.syslog(log_level, message)
        print message


class AdwareController(object):
    """Manages a group of Adware objects.

    Atributes:
        adwares: List of Adware objects to control.
        logger: Logger for handling output.
    """

    def __init__(self):
        """Initialize a new controller with its attributes."""
        self.adwares = []
        self.logger = Logger()

    def add_adware_from_url(self, source):
        """Add an Adware object to controller from a URL.

        Given an URL to an adware description file, attempt to
        download, parse, and generate a set of targeted files and
        processes, and add to internal adwares list.

        Args:
            source: String URL to an ADF file.

        Raises:
            All expected exceptions are handled.
        """
        cache_file = os.path.basename(source)
        # Handle URLs which don't point at a specific file. e.g.
        # Permalinked gists can be referenced with a directory URL.
        if not cache_file:
            # Remove the protocol and swap slashes to periods.
            # Drop the final slash (period).
            cache_file = source.split("//")[1].replace("/", ".")[:-1]
        cache_path = os.path.join(CACHE, cache_file)

        self.logger.log("Attempting to update Adware list: %s" % source)
        adware_text = ""
        try:
            adware_text = urllib2.urlopen(source).read()
        except urllib2.URLError as error:
            self.logger.log("Update failed: %s. Looking for cached copy" %
                            error.message)

        if adware_text:
            # Update our cached copy.
            try:
                with open(cache_path, "w") as cache_file:
                    cache_file.write(adware_text)
            except IOError as error:
                if error[0] == 13:
                    print "Please run as root!"
                    sys.exit(13)
                else:
                    raise error
        else:
            # Fallback to the cached file.
            try:
                with open(cache_path, "r") as cache_file:
                    adware_text = cache_file.read()
            except IOError as error:
                self.logger.log("Error: No cached copy of %s or other error %s"
                                % (source, error.message))
        if adware_text:
            self.adwares.extend(
                [Adware(adware) for adware in
                 ElementTree.fromstring(adware_text).findall("Adware")])

    def report_string(self):
        """Generate a nicely formatted string of findings."""
        result = ""
        for adware in self.adwares:
            if adware.found or adware.processes:
                result += "Name: %s\n" % adware.name
                for num, found in enumerate(adware.found, 1):
                    result += "File %s: %s\n" % (num, found)
                for num, found in enumerate(adware.processes.items(), 1):
                    pids_string = ", ".join((str(pid) for pid in found[1]))
                    result += "Process %s: %s PID: %s\n" % (num, found[0],
                                                            pids_string)

        return result

    def report_to_stdout(self):
        """Report back on identified files to STDOUT."""
        report_string = self.report_string()
        if report_string:
            result = "Adware files and processes found:\n%s" % report_string
        else:
            result = "No adware files or processes found."

        Logger.vlog(result)

    def extension_attribute(self):
        """Report back on found files in extension attribute format.

        For use with the Casper suite.

        Generates a report as XML and prints to STDOUT. Report is
        wrapped in <result> tags, with identified files numbered and
        ordered by Adware type.
        """
        result = "<result>"
        report_string = self.report_string()
        if report_string:
            result += "True\n%s" % report_string
        else:
            result += "False"

        result += "</result>"
        Logger.vlog(result)

    def remove(self):
        """Delete identified files and directories.

        Unloads launchd jobs, then removes all files and directories.

        If files are removed between Adware.find() and now, it will
        complain about missing files.

        Raises:
            Handles expected exceptions by logging.
        """
        files = [(afile, adware.name) for adware in self.adwares for afile in
                 adware.found]
        self.unload_and_disable_launchd_jobs([afile[0] for afile in files])
        for item, name in files:
            try:
                if os.path.isdir(item):
                    shutil.rmtree(item)
                elif os.path.isfile(item):
                    os.remove(item)
                self.logger.log("Removed adware file: %s:%s" % (name, item))
            except OSError as error:
                self.logger.log("Failed to remove adware file: %s:%s Error: "
                                "%s" % (name, item, error))

    def quarantine(self):
        """Quarantine files to a cache folder.

        Disables launchd jobs, then moves all files and directories
        to a Quarantine subfolder of the CACHE. Finally, a zip archive
        is produced, and files are deleted.

        If files are removed between Adware.find() and now, it will
        complain about missing files.

        Raises:
            Handles expected exceptions by logging.
        """
        files = [(afile, adware.name) for adware in self.adwares for afile in
                 adware.found]
        timestamp = time.strftime("%Y%m%d-%H%M%S")
        # Let's not bother if the list is empty.
        if files:
            quarantine_dir = os.path.join(CACHE, "Quarantine")
            if not os.path.exists(quarantine_dir):
                os.mkdir(quarantine_dir)
            backup_dir = os.path.join(quarantine_dir, timestamp)
            os.mkdir(backup_dir)

            self.unload_and_disable_launchd_jobs([afile[0] for afile in files])

            for item, name in files:
                try:
                    shutil.move(item, backup_dir)
                    self.logger.log("Quarantined adware file: %s:%s"
                                    % (name, item))
                except OSError as error:
                    self.logger.log("Failed to quarantine adware file: %s:%s "
                                    "Error:  %s" % (name, item, error))

            zpath = os.path.join(quarantine_dir, "%s-Quarantine.zip" %
                                 timestamp)
            with zipfile.ZipFile(zpath, "w", zipfile.ZIP_DEFLATED) as zipf:
                os.chdir(backup_dir)
                for item in files:
                    zipf.write(os.path.basename(item[0]))

            self.logger.log("Zipped quarantined files to:  %s" % zpath)

            shutil.rmtree(backup_dir)

    def unload_and_disable_launchd_jobs(self, files):
        """Unload and disable launchd configuration files.

        Unloads launchd jobs with the -w flag to prevent jobs from
        respawning.

        Args:
            files: An iterable of file paths on the system. Method will
                handle determining which files are launchd config
                files.
        """
        # Find system-level LaunchD config files.
        conf_locs = {"/Library/LaunchAgents",
                     "/Library/LaunchDaemons",
                     "/System/Library/LaunchAgents",
                     "/System/Library/LaunchDaemons"}

        # Add valid per-user config locations.
        for user_home in os.listdir("/Users"):
            candidate_launchd_loc = os.path.join("/Users", user_home,
                                                 "Library/LaunchAgents")
            if os.path.exists(candidate_launchd_loc):
                conf_locs.add(candidate_launchd_loc)
        launchd_config_files = {file for file in files for conf_loc in
                                conf_locs if file.find(conf_loc) == 0}

        # Attempt to unload and disable these files.
        for afile in launchd_config_files:
            self.logger.log("Unloading %s" % afile)
            result = ""
            try:
                # Toss out any stderr messages about things not being
                # loaded. We just want them off; don't care if they're
                # not running to begin with.
                result = subprocess.check_output(
                    ["launchctl", "unload", "-w", afile],
                    stderr=subprocess.STDOUT)
            except subprocess.CalledProcessError as error:
                # Job may not be loaded, so just log and move on.
                result = error.message
            finally:
                if result:
                    self.logger.log("Launchctl response: %s" % result.strip())

    def kill(self):
        """Kill all processes found by controlled Adware(s)."""
        kill_list = [pid for adware in self.adwares for process in
                     adware.processes.values() for pid in process]
        for process_id in kill_list:
            try:
                subprocess.check_call(["kill", str(process_id)])
                self.logger.log("Killed process ID: %s" % process_id)
            except subprocess.CalledProcessError:
                self.logger.log("Failed to kill process ID: %s" % process_id)


class Adware(object):
    """Represents one adware 'product', as defined in an Adware
    Definition File (ADF).

    Attributes:
        xml: The ADF as an xml.etree.Element.
        found: Set of adware files found on the current filesystem.
        processes: Dictionary of ProcessName: PIDs for currently
            running adware processes.
        name:
            String name of Adware from ADF/AdwareName.
    """

    def __init__(self, xml):
        """Init instance variables and find on current filesystem.

        Args:
            xml: root xml.etree.Element of an Adware Definition File.
        """
        self.xml = xml
        self._env = {}
        self.found = set()
        self.processes = {}
        self.name = self.xml.findtext("AdwareName")

        self.find()

    def find(self):
        """Identify adware files and processes on the system."""
        logger = Logger()
        candidates = set()
        process_candidates = set()
        logger.log("Searching for files and processes defined in: %s"
                   % self.name)
        # First look for regex-confirmed files to prepare for text
        # replacement.
        for tested_file in self.xml.findall("TestedFile"):
            # Perform a glob and gather the results for all Path elements.
            paths = set()
            for path in tested_file.findall("Path"):
                for pattern in ("*", ".*"):
                    paths.update(set(glob.glob(os.path.join(path.text,
                                                            pattern))))

            # If provided, get and compile the regex for filename
            # searching.
            fname_regex = tested_file.findtext("FilenameRegex")
            if paths and fname_regex:
                try:
                    compiled_fname_regex = re.compile(fname_regex)
                except re.error as re_error:
                    logger.log("Invalid regex: %s with error: %s in ADF for: "
                               "%s" % (fname_regex, self.name,
                                       re_error.message))
                    continue
            elif paths and not fname_regex:
                logger.log("Paths supplied for %s, but no Regex provided. "
                           "Skipping this TestedFile." % self.name)
                continue

            # fnames collects full paths to files which match the
            # FilenameRegex and 'File' elements which glob, for later
            # content searching should it be specified.
            fnames = []
            for fname_search in paths:
                if re.search(compiled_fname_regex, fname_search):
                    fnames.append(fname_search)

            # Perform a glob and gather the results for all File elements.
            globs = [glob.glob(fname.text) for fname in
                     tested_file.findall("File")]
            fnames.extend([item for glob_list in globs for item in glob_list])

            # Get the regex to search within a file for, if it exists.
            regex = tested_file.findtext("Regex")
            if regex:
                try:
                    compiled_regex = re.compile(regex)
                except re.error as re_error:
                    logger.log("Invalid regex: %s with error: %s in ADF for: "
                               "%s" % (regex, self.name, re_error.message))
                    continue
                # Get the replacement key if one is provided.
                replacement_key = tested_file.findtext("ReplacementKey")

                for fname in fnames:
                    with open(fname, "r") as afile:
                        text = afile.read()

                    if re.search(compiled_regex, text):
                        candidates.add(fname)

                        if replacement_key:
                            self._env[replacement_key] = re.search(
                                regex, text).group(1)
            else:
                candidates.update(set(fnames))

        # Now look for regular files.
        for std_file in self.xml.findall("File"):
            # Perform text replacments
            if "%" in std_file.text:
                for key in self._env:
                    std_file.text = std_file.text.replace("%%%s%%" % key,
                                                          self._env[key])
            candidates.add(std_file.text)

        # Find files on the drive.
        matches = {match for filename in candidates for match in
                   glob.glob(filename)}
        self.found.update(matches)
        if matches:
            logger.log("Found files for: %s" % self.name)

        # Build a set of processes to look for.
        process_candidates = {process.text for process in
                              self.xml.findall("Process")}

        # Find running processes.
        self._get_running_process_ids(process_candidates)

    def _get_running_process_ids(self, processes):
        """Determine running process PIDs.

        Args:
            processes: Iterable of process names. These names should
                correspond to those seen in Bash ps/pgrep.
        """
        self.processes = {}
        for process in processes:
            safe_process = "^%s$" % re.escape(process)
            try:
                pids = subprocess.check_output(
                    ["pgrep", safe_process]).splitlines()
                self.processes[process] = pids
            except subprocess.CalledProcessError:
                # No results
                pass

        if self.processes:
            logger = Logger()
            logger.log("Found processes for: %s" % self.name)


def build_argparser():
    """Create our argument parser."""
    description = ("Modular Adware Extension Attribute and "
                   "Removal Script. Call with no arguments to run as "
                   "an extension attribute, or with --remove or "
                   "--quarantine to operate as a cleanup tool.")
    epilog = ("Roll to save against paralyzation, lest the Gelatinous "
              "Cube anesthetizes, and ultimately, digests you.")
    parser = argparse.ArgumentParser(description=description, epilog=epilog)
    parser.add_argument("-v", "--verbose", action="store_true",
                        help="Print to stdout as well as syslog.")
    mode_parser = parser.add_mutually_exclusive_group()
    mode_parser.add_argument(
        "-s", "--stdout", help="Print standard report.", action="store_true")
    mode_parser.add_argument(
        "-r", "--remove", help="Remove offending files.", action="store_true")
    mode_parser.add_argument(
        "-q", "--quarantine", help="Move offending files to quarantine "
        "location.", action="store_true")

    return parser


def main():
    """Manage arguments and coordinate our saving throw."""
    # Ensure we have a cache directory.
    if not os.path.exists(CACHE):
        os.mkdir(CACHE)

    # Handle command line arguments.
    parser = build_argparser()
<<<<<<< HEAD
    args, _ = parser.parse_known_args()
=======
    # We use the parse_known_args method to avoid having to deal with
    # any empty arguments Casper may tack onto the end.
    args = parser.parse_known_args()[0]
>>>>>>> aac1f070

    # Configure verbose on logger Borg.
    logger = Logger()
    if args.verbose:
        logger.enable_verbose()

    controller = AdwareController()
    for source in NEFARIOUS_FILE_SOURCES:
        controller.add_adware_from_url(source)

    # Which action should we perform? An EA has no arguments, so make
    # it the default.
    if args.remove:
        controller.remove()
        controller.kill()
    elif args.quarantine:
        controller.quarantine()
        controller.kill()
    elif args.stdout:
        controller.report_to_stdout()
    else:
        controller.extension_attribute()


if __name__ == "__main__":
    main()<|MERGE_RESOLUTION|>--- conflicted
+++ resolved
@@ -27,6 +27,10 @@
 arguments to run as an extension attribute, or with --remove or
 --quarantine to operate as a cleanup tool.
 
+positional arguments:
+  jamf-arguments    Accepts all passed positional arguments (or none) to
+                    allowCasper script usage.
+
 optional arguments:
   -h, --help        show this help message and exit
   -v, --verbose     Print to stdout as well as syslog.
@@ -56,7 +60,6 @@
 import zlib  # pylint: disable=unused-import
 
 
-<<<<<<< HEAD
 __version__ = "1.0.4"
 
 
@@ -66,17 +69,10 @@
 #NEFARIOUS_FILE_SOURCES = ["https://blah.com/tacos.adf", "https://blah.com/more-tacos.adf"]
 #
 NEFARIOUS_FILE_SOURCES = []
-=======
-__version__ = "0.1.0"
-
-
-# Add any URL's to nefarious file lists here:
-NEFARIOUS_FILE_SOURCES = ["https://raw.githubusercontent.com/SavingThrows/AdwareDefinitionFiles/testing/Crossrider.adf"]
->>>>>>> aac1f070
 
 # Include Apple's identified Adware files by default.
 # https://support.apple.com/en-us/ht203987
-HT203987_URL = "https://raw.githubusercontent.com/SavingThrows/AdwareDefinitionFiles/testing/Apple-HT203987.adf"  # pylint: disable=line-too-long
+HT203987_URL = "https://raw.githubusercontent.com/SavingThrows/AdwareDefinitionFiles/master/Apple-HT203987.adf"  # pylint: disable=line-too-long
 NEFARIOUS_FILE_SOURCES.append(HT203987_URL)
 
 CACHE = "/Library/Application Support/SavingThrow"
@@ -496,6 +492,9 @@
     epilog = ("Roll to save against paralyzation, lest the Gelatinous "
               "Cube anesthetizes, and ultimately, digests you.")
     parser = argparse.ArgumentParser(description=description, epilog=epilog)
+    help_msg = ("Accepts all passed positional arguments (or none) to allow"
+                "Casper script usage.")
+    parser.add_argument("jamf-arguments", nargs="*", help=help_msg)
     parser.add_argument("-v", "--verbose", action="store_true",
                         help="Print to stdout as well as syslog.")
     mode_parser = parser.add_mutually_exclusive_group()
@@ -518,13 +517,9 @@
 
     # Handle command line arguments.
     parser = build_argparser()
-<<<<<<< HEAD
-    args, _ = parser.parse_known_args()
-=======
     # We use the parse_known_args method to avoid having to deal with
     # any empty arguments Casper may tack onto the end.
     args = parser.parse_known_args()[0]
->>>>>>> aac1f070
 
     # Configure verbose on logger Borg.
     logger = Logger()
